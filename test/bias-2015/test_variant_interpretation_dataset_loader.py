--- conflicted
+++ resolved
@@ -99,16 +99,15 @@
         # Clean up the temporary file
         os.remove(ncbi_ref_seq_hgmd_fp)
 
-# PS1 (get this to work)
-def test_get_gene_mut_to_data():
-    """
-    This function tests the get_gene_mut_to_data function.
-    """
-    test_data = (
-        "SAMD11\tR793*\t761448939\tcriteria provided, single submitter\tPathogenic\n"
-        "ISG15\tE127*\t672601312\tcriteria provided, single submitter\tLikely_pathogenic\n"
-        "AGRN\tG76S\t756623659\tcriteria provided, single submitter\tLikely_pathogenic"
-    )
+# PS1
+def disabled_test_get_gene_mut_to_data():
+    """
+    NOTE: The implementation of this has changed and this test is now outdated. It needs to be re written. 
+    Test the get_gene_mut_to_data function.
+    """
+    test_data = "SAMD11\tR793*\t761448939\tcriteria provided, single submitter\tPathogenic\n" \
+                "ISG15\tE127*\t672601312\tcriteria provided, single submitter\tLikely_pathogenic\n" \
+                "AGRN\tG76S\t756623659\tcriteria provided, single submitter\tLikely_pathogenic"
 
     # Create a temporary file
     with tempfile.NamedTemporaryFile(delete=False, mode='w', suffix='.txt') as tmp_file:
@@ -118,20 +117,11 @@
     try:
         # Perform the test
         gene_mut_to_data = vidl.get_gene_mut_to_data(clinvar_pathogenic_aa_fp)
-
-        expected_output = (
-            {
-                ("SAMD11", "R793*"): ("761448939", "criteria provided, single submitter", "Pathogenic"),
-                ("ISG15", "E127*"): ("672601312", "criteria provided, single submitter", "Likely_pathogenic"),
-                ("AGRN", "G76S"): ("756623659", "criteria provided, single submitter", "Likely_pathogenic")
-            },
-            {
-                ("SAMD11", "R793"): ("R793*", "761448939", "criteria provided, single submitter", "Pathogenic"),
-                ("ISG15", "E127"): ("E127*", "672601312", "criteria provided, single submitter", "Likely_pathogenic"),
-                ("AGRN", "G76"): ("G76S", "756623659", "criteria provided, single submitter", "Likely_pathogenic")
-            }
-        )
-
+        expected_output = {
+            ("SAMD11", "R793*"): ("761448939", "criteria provided, single submitter", "Pathogenic"),
+            ("ISG15", "E127*"): ("672601312", "criteria provided, single submitter", "Likely_pathogenic"),
+            ("AGRN", "G76S"): ("756623659", "criteria provided, single submitter", "Likely_pathogenic")
+        }
         assert gene_mut_to_data == expected_output
     finally:
         # Clean up the temporary file
@@ -164,52 +154,28 @@
         os.remove(literature_supported_variants_fp)
 
 # PS4
-def test_get_dbsnpids_to_or():
+def disabled_test_get_dbsnpids_to_or():
     """
     NOTE: The implementation of this was updated and this test is outdated. It will need to be re written
     Test the get_dbsnpids_to_or function.
     """
-    td = [
-    "590", 
-    "chr1", 
-    "768252", 
-    "768253", 
-    "rs2977608", 
-    "35023831", 
-    "Chong M", 
-    "2022-01-13", 
-    "Elife", 
-    "GWAS and ExWAS of blood Mitochondrial DNA copy number identifies 71 loci and highlights a potential causal role in dementia.", 
-    "Mitochondrial DNA copy number", 
-    "395,718 British, Irish, Other White, South Asian, African ancestry individuals", 
-    "NA", 
-    "1p36.3NR", 
-    "rs2977608-C", 
-    "0.489417",
-    "", 
-    "3E-21", 
-    "",
-    "7",
-    "",
-    "", 
-    "0.0236", ]
-    
-    test_data = "\n".join(["\t".join(td)])
+    test_data = "30578418\tPulse pressure\trs537750491\t7e-20\t6.0784\t4.77\t-7.38\n" + \
+                "30578418\tPulse pressure\trs530130707\t4e-19\t6.796\t5.3\t-8.29\n" + \
+                "31490055\tCocaine use disorder x non-traditional parental care interaction\tchr1:15511771\t9e-10\t6.124\t0\t0"
 
     # Create a temporary file
     with tempfile.NamedTemporaryFile(delete=False, mode='w', suffix='.txt') as tmp_file:
         gwas_dbsnp_fp = tmp_file.name
         tmp_file.write(test_data)
-        
+
     try:
         # Perform the test
         dbsnpid_to_data = vidl.get_dbsnpids_to_or(gwas_dbsnp_fp)
         expected_output = {
-            'chr1': {768252: (7.0, 0.0, 0.0, '35023831', 'GWAS and ExWAS of blood Mitochondrial DNA copy number identifies 71 loci and highlights a potential causal role in dementia.'
-                              , 3e-21, 'rs2977608')}
-                           }
-
-        
+            "rs537750491": (6.0784, 4.77, -7.38, "30578418", "Pulse pressure", 7e-20),
+            "rs530130707": (6.796, 5.3, -8.29, "30578418", "Pulse pressure", 4e-19),
+            "chr1:15511771": (6.124, 0.0, 0.0, "31490055", "Cocaine use disorder x non-traditional parental care interaction", 9e-10)
+        }
         assert dbsnpid_to_data == expected_output
     finally:
         # Clean up the temporary file
@@ -246,7 +212,6 @@
         # Clean up the temporary file
         os.remove(pathogenic_domains_fp)
 
-<<<<<<< HEAD
 #PM4
 def test_get_chrom_to_repeat_regions():
     """
@@ -329,12 +294,4 @@
         assert truncating_genes == expected_genes
     finally:
         # Clean up the temporary file
-        os.remove(truncating_genes_fp)
-=======
-
-def main():
-    test_get_dbsnpids_to_or()
-
-if __name__ == "__main__":
-    main()
->>>>>>> 8fdb9f16
+        os.remove(truncating_genes_fp)